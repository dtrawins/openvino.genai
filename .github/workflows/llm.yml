name: llm-cpp
on:
  pull_request:
<<<<<<< HEAD
    paths-ignore:
      - '**/README.md'
=======
    paths:
      - llm/cpp/**
      - .github/workflows/llm.yml
      - thirdparty/**
      
concurrency:
  group: ${{ github.workflow }}-${{ github.ref }}
  cancel-in-progress: true
>>>>>>> 59864218
jobs:
  llm-cpp:
    runs-on: ubuntu-20.04
    steps:
      - uses: actions/checkout@v4
        with:
          submodules: recursive
      - uses: actions/setup-python@v4
        with:
          python-version: 3.8
      - uses: actions/checkout@v4
        with:
          repository: TinyLlama/TinyLlama-1.1B-Chat-v0.6
          ref: bf9ae1c8bf026667e6f810768de259bb4a7f4777
          path: TinyLlama-1.1B-Chat-v0.6
          lfs: true
          github-server-url: https://huggingface.co
      - name: Install dependencies
        run: |
          python -m pip install --upgrade-strategy eager "optimum[openvino]>=1.14.0" ./thirdparty/openvino_contrib/modules/custom_operations/user_ie_extensions/tokenizer/python/[transformers] --extra-index-url https://download.pytorch.org/whl/cpu &
          mkdir ./ov/
          curl https://storage.openvinotoolkit.org/repositories/openvino/packages/nightly/2023.3.0-13432-a6ea22ad0e6/l_openvino_toolkit_ubuntu20_2023.3.0.dev20231129_x86_64.tgz | tar --directory ./ov/ --strip-components 1 -xz
          sudo ./ov/install_dependencies/install_openvino_dependencies.sh
          wait
      - name: Download, convert and build
        run: |
          source ./ov/setupvars.sh
          optimum-cli export openvino -m TinyLlama/TinyLlama-1.1B-Chat-v0.6 ./TinyLlama-1.1B-Chat-v0.6/ &
          mkdir ./build/
          cd ./build/
          cmake -DCMAKE_BUILD_TYPE=Release ../
          cmake --build ./ --config Release -j
          wait
      - name: Compare
        run: |
          source ./ov/setupvars.sh
          python ./llm/cpp/convert_tokenizers.py ./build/thirdparty/openvino_contrib/modules/custom_operations/user_ie_extensions/libuser_ov_extensions.so ./TinyLlama-1.1B-Chat-v0.6/

          timeout 25s ./build/llm/cpp/llm ./TinyLlama-1.1B-Chat-v0.6/openvino_model.xml ./tokenizer.xml ./detokenizer.xml 69 > ./pred.txt
          python -c "
          import transformers
          with open('pred.txt', 'r') as file:
              predictions = file.read()
          tokenizer = transformers.LlamaTokenizer.from_pretrained('./TinyLlama-1.1B-Chat-v0.6/')
          for beam in transformers.LlamaForCausalLM.from_pretrained('./TinyLlama-1.1B-Chat-v0.6/').generate(tokenizer('69', return_tensors='pt')['input_ids'], num_beam_groups=3, num_beams=15, num_return_sequences=15, diversity_penalty=1.0, max_new_tokens=20):
              ref = ': ' + tokenizer.decode(beam, skip_special_tokens=True)[len('69'):] + '\n'
              idx = predictions.find(ref)
              if -1 == idx:
                  raise RuntimeError(f'Missing "{ref=}" from predictions')
              predictions = predictions[:idx] + predictions[idx + len(ref):]
          "
          echo 69 passed

          timeout 25s ./build/llm/cpp/llm ./TinyLlama-1.1B-Chat-v0.6/openvino_model.xml ./tokenizer.xml ./detokenizer.xml Hi > ./pred.txt
          python -c "
          import transformers
          with open('pred.txt', 'r') as file:
              predictions = file.read()
          tokenizer = transformers.LlamaTokenizer.from_pretrained('./TinyLlama-1.1B-Chat-v0.6/')
          for beam in transformers.LlamaForCausalLM.from_pretrained('./TinyLlama-1.1B-Chat-v0.6/').generate(tokenizer('Hi', return_tensors='pt')['input_ids'], num_beam_groups=3, num_beams=15, num_return_sequences=15, diversity_penalty=1.0, max_new_tokens=20):
              ref = ': ' + tokenizer.decode(beam, skip_special_tokens=True)[len('Hi'):] + '\n'
              idx = predictions.find(ref)
              if -1 == idx:
                  raise RuntimeError(f'Missing "{ref=}" from predictions')
              predictions = predictions[:idx] + predictions[idx + len(ref):]
          "
          echo Hi passed
  llm-cpp-windows:
    runs-on: windows-latest
    steps:
      - uses: actions/checkout@v4
        with:
          submodules: recursive
      - uses: actions/setup-python@v4
        with:
          python-version: 3.8
      - uses: actions/checkout@v4
        with:
          repository: TinyLlama/TinyLlama-1.1B-Chat-v0.6
          ref: bf9ae1c8bf026667e6f810768de259bb4a7f4777
          path: TinyLlama-1.1B-Chat-v0.6
          lfs: true
          github-server-url: https://huggingface.co
      - name: Install dependencies
        shell: bash
        run: |
          python -m pip install --upgrade-strategy eager "optimum[openvino]>=1.14.0" ./thirdparty/openvino_contrib/modules/custom_operations/user_ie_extensions/tokenizer/python/[transformers] --extra-index-url https://download.pytorch.org/whl/cpu &
          curl --output ov.zip https://storage.openvinotoolkit.org/repositories/openvino/packages/nightly/2023.3.0-13432-a6ea22ad0e6/w_openvino_toolkit_windows_2023.3.0.dev20231129_x86_64.zip
          unzip ov.zip
          wait
      - name: Download, convert and build
        shell: cmd
        run: |
          .\w_openvino_toolkit_windows_2023.3.0.dev20231129_x86_64\setupvars.bat
          optimum-cli export openvino -m TinyLlama/TinyLlama-1.1B-Chat-v0.6 .\TinyLlama-1.1B-Chat-v0.6\
          mkdir .\build\
          cd .\build\
          cmake -DCMAKE_BUILD_TYPE=Release ..\
          cmake --build .\ --config Release -j
      - name: Compare
        shell: cmd
        run: |
          .\w_openvino_toolkit_windows_2023.3.0.dev20231129_x86_64\setupvars.bat
          python ./llm/cpp/convert_tokenizers.py ${{ github.workspace }}\build\thirdparty\openvino_contrib\modules\custom_operations\user_ie_extensions\Release\user_ov_extensions.dll .\TinyLlama-1.1B-Chat-v0.6\

          .\build\llm\cpp\llm .\TinyLlama-1.1B-Chat-v0.6\openvino_model.xml .\tokenizer.xml .\detokenizer.xml 69 > .\pred.txt
          python -c "
          import transformers
          with open('pred.txt', 'r') as file:
              predictions = file.read()
          tokenizer = transformers.LlamaTokenizer.from_pretrained(r'.\TinyLlama-1.1B-Chat-v0.6\')
          for beam in transformers.LlamaForCausalLM.from_pretrained(r'.\TinyLlama-1.1B-Chat-v0.6\').generate(tokenizer('69', return_tensors='pt')['input_ids'], num_beam_groups=3, num_beams=15, num_return_sequences=15, diversity_penalty=1.0, max_new_tokens=20):
              ref = ': ' + tokenizer.decode(beam, skip_special_tokens=True)[len('69'):] + '\n'
              idx = predictions.find(ref)
              if -1 == idx:
                  raise RuntimeError(f'Missing "{ref=}" from predictions')
              predictions = predictions[:idx] + predictions[idx + len(ref):]
          "<|MERGE_RESOLUTION|>--- conflicted
+++ resolved
@@ -1,19 +1,11 @@
 name: llm-cpp
 on:
   pull_request:
-<<<<<<< HEAD
-    paths-ignore:
-      - '**/README.md'
-=======
     paths:
       - llm/cpp/**
+      - '!llm/cpp/README.md'
       - .github/workflows/llm.yml
       - thirdparty/**
-      
-concurrency:
-  group: ${{ github.workflow }}-${{ github.ref }}
-  cancel-in-progress: true
->>>>>>> 59864218
 jobs:
   llm-cpp:
     runs-on: ubuntu-20.04
