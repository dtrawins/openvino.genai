--- conflicted
+++ resolved
@@ -12,21 +12,14 @@
 
 class UNet2DConditionModel::UNetInferenceDynamic : public UNet2DConditionModel::UNetInference {
 public:
-<<<<<<< HEAD
 
     virtual void compile(std::shared_ptr<ov::Model> model, const std::string& device, const ov::AnyMap& properties) override
     {
         ov::Core core = utils::singleton_core();
 
-        compiled_model = std::make_shared<ov::CompiledModel>(core.compile_model(model, device, properties));
+        compiled_model = std::make_shared<ov::CompiledModel>(utils::singleton_core().compile_model(model, device, properties));
         ov::genai::utils::print_compiled_model_properties(*compiled_model, "UNet 2D Condition dynamic model");
         m_request = compiled_model->create_infer_request();
-=======
-    virtual void compile(std::shared_ptr<ov::Model> model, const std::string& device, const ov::AnyMap& properties) override {
-        ov::CompiledModel compiled_model = utils::singleton_core().compile_model(model, device, properties);
-        ov::genai::utils::print_compiled_model_properties(compiled_model, "UNet 2D Condition dynamic model");
-        m_request = compiled_model.create_infer_request();
->>>>>>> 42f3053a
     }
 
     virtual void set_hidden_states(const std::string& tensor_name, ov::Tensor encoder_hidden_states) override {
